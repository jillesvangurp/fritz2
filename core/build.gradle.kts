--- conflicted
+++ resolved
@@ -60,21 +60,13 @@
         }
         val jsMain by getting {
             dependencies {
-<<<<<<< HEAD
-                api("org.jetbrains.kotlinx:kotlinx-coroutines-core-js:1.3.9")
-=======
                 api("org.jetbrains.kotlinx:kotlinx-coroutines-core-js:$coroutines_version")
->>>>>>> 80cf9eca
             }
         }
         val jsTest by getting {
             dependencies {
                 implementation(kotlin("test-js"))
-<<<<<<< HEAD
-                api("org.jetbrains.kotlinx:kotlinx-coroutines-core-js:1.3.9")
-=======
                 api("org.jetbrains.kotlinx:kotlinx-coroutines-core-js:$coroutines_version")
->>>>>>> 80cf9eca
             }
         }
     }
