--- conflicted
+++ resolved
@@ -56,18 +56,9 @@
         a.id == b.id
     })
 
-<<<<<<< HEAD
 @ExperimentalCoroutinesApi
 @FlowPreview
 fun <T> AbstractStore<List<T>>.each(): Seq<T>  =
     data.scan(Pair(emptyList<T>(), emptyList<T>()), ::accumulate).flatMapConcat(compare {a,b ->
         a == b
-    })
-=======
-
-//TODO: flatmap needed?
-fun <T, X> Flow<Patch<T>>.map(mapper: (T) -> X): Flow<Patch<X>> =
-    this.map {
-        Patch(it.from, it.that.map(mapper), it.replaced)
-}
->>>>>>> 9dbf36fd
+    })