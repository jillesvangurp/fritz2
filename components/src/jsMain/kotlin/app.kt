--- conflicted
+++ resolved
@@ -62,351 +62,4 @@
             }.bind()
         }
     }.mount("target")
-<<<<<<< HEAD
-}
-
-@ExperimentalCoroutinesApi
-fun HtmlElements.flexDemo(theme: ExtendedTheme): Div {
-
-    val themeStore = object : RootStore<Int>(0) {
-        val loading = tracker()
-
-        val selectTheme = handle<Int> { _, index ->
-            currentTheme = themes[index].second
-            index
-        }
-
-        val showMsg = handle { model ->
-            loading.track("running...") {
-                delay(2000)
-                window.alert("geclickt")
-            }
-            model
-        }
-    }
-
-    return div {
-        themeStore.data.map {
-            div {
-                Select {
-                    value = themeStore.data.map { i -> themes[i].first }
-                    themes.forEach {
-                        option { +it.first }
-                    }
-
-                    changes.selectedIndex() handledBy themeStore.selectTheme
-                }
-                Flex({
-                    margin { small }
-                    padding { small }
-                    border {
-                        style { solid }
-                        width { thin }
-                        color { light }
-                    }
-                    radius { tiny }
-                    boxShadow { flat }
-                    direction(sm = { column }, md = { row })
-                }) {
-                    Box({
-                        zIndex { layer(1) }
-                        margins(
-                            {
-                                top { small }
-                                bottom { large }
-                            },
-                            md = { left { normal } }
-                        )
-                        flex { shrink { "0" } }
-                    }) {
-                        Image({
-                            width(sm = { normal }, md = { tiny })
-                            boxShadow { flat }
-                            radius { large }
-                        }) {
-                            src = const("https://bit.ly/2jYM25F")
-                            alt = const("Woman paying for a purchase")
-                        }
-                    }
-                    Box({
-                        zIndex { base }
-                        //width { "300px" }
-                        margins(
-                            {
-                                top { small }
-                                bottom { large }
-                            },
-                            md = { left { normal } }
-                        )
-                    }) {
-                        Text(theme.teaserText) { +"Marketing" }
-                        Link({
-                            margins { top { tiny } }
-                            fontSize { normal }
-                            lineHeight { normal }
-                            fontWeight { bold }
-                        }) {
-                            href = const("#")
-                            +"Finding customers for your new business"
-                        }
-                        Text({
-                            margins { top { smaller } }
-                            color { dark }
-                        }) {
-                            +"Getting a new business off the ground is a lot of hard work. Here are five ideas you can use to find your first customers."
-                        }
-                    }
-                    LineUp {
-                        Button("long running", themeStore.loading) handledBy themeStore.showMsg
-                        Button(
-                            "long running",
-                            themeStore.loading,
-                            loadingText = "waiting..."
-                        ) handledBy themeStore.showMsg
-
-//                        Button {
-//                            Spinner({
-//                                position { absolute { left { "auto" } } }
-//                                margins { right { "0" } }
-//                            })
-//                            span { +"long running" }
-//                        }
-
-//                        Button(variant = { outline }) { Spinner(); +"Outline" }
-//                        Button(variant = { ghost }, color = theme.colors.info) { +"Ghost" }
-//                        Button(variant = { link }) { +"Link" }
-
-
-                        //FIXME: make loading Flow<boolean> and offer loading.transaction
-                        Button(
-                            "move up",
-                            theme.icons.arrowUp,
-                            themeStore.loading,
-                            loadingText = "waiting..."
-                        ) handledBy themeStore.showMsg
-                    }
-                }
-            }
-        }.bind()
-    }
-}
-
-@ExperimentalCoroutinesApi
-fun HtmlElements.gridDemo(): Div {
-    // example from https://developer.mozilla.org/en/docs/Web/CSS/CSS_Grid_Layout/Layout_using_Named_Grid_Lines
-    return div {
-        val grid = object {
-            val HEADER: AreaName = "header"
-            val SIDEBAR: AreaName = "sidebar"
-            val CONTENT: AreaName = "content"
-            val FOOTER: AreaName = "footer"
-        }
-        Grid({
-            fontSize { normal }
-            columns {
-                repeat(9) { "9fr" }
-                //repeat(autoFill) { "9fr" }
-            }
-
-            autoRows {
-                minmax("100px", auto)
-                //minmax(minContent, auto)
-                //minmax("100px", auto)
-            }
-
-            areas(
-                sm = {
-                    with(grid) {
-                        row(HEADER, HEADER, HEADER, HEADER, HEADER, HEADER, HEADER, HEADER, HEADER)
-                        row(SIDEBAR, SIDEBAR, SIDEBAR, SIDEBAR, SIDEBAR, SIDEBAR, SIDEBAR, SIDEBAR, SIDEBAR)
-                        row(CONTENT, CONTENT, CONTENT, CONTENT, CONTENT, CONTENT, CONTENT, CONTENT, CONTENT)
-                        row(FOOTER, FOOTER, FOOTER, FOOTER, FOOTER, FOOTER, FOOTER, FOOTER, FOOTER)
-                    }
-                },
-                md = {
-                    with(grid) {
-                        row(HEADER, HEADER, HEADER, HEADER, HEADER, HEADER, HEADER, HEADER, HEADER)
-                        row(SIDEBAR, SIDEBAR, SIDEBAR, CONTENT, CONTENT, CONTENT, CONTENT, CONTENT, CONTENT)
-                        row(FOOTER, FOOTER, FOOTER, FOOTER, FOOTER, FOOTER, FOOTER, FOOTER, FOOTER)
-                    }
-                }
-            )
-            gap { large }
-            //autoFlow { dense }
-            //raw("place-items: stretch flex-end;")
-            //justifyContent { spaceEvenly }
-            //alignItems { start }
-        }) {
-            Box({
-                grid { area { grid.HEADER } }
-                //bgColor { "green" }
-                background {
-                    color { "lime" }
-                }
-            }) {
-                Text { +"Header" }
-            }
-            Box({
-                grid { area { grid.SIDEBAR } }
-                background { color { "yellow" } }
-            }) {
-                Text { +"Sidebar" }
-            }
-            Box({
-                grid(sm = { area { grid.CONTENT } })
-                background(
-                    sm = {
-                        image { "https://via.placeholder.com/150/?text=Klein" }
-                        repeat { repeat }
-                        positions {
-                            horizontal { center }
-                            vertical { center }
-                        }
-                        /*
-                        sizes {
-                            horizontal { "100%" }
-                            vertical { "80%" }
-                        }
-                         */
-                    },
-                    md = {
-                        image { "https://via.placeholder.com/300/A9A9A9?text=Gross" }
-                        repeat { repeat }
-                        positions {
-                            horizontal { center }
-                            vertical { center }
-                        }
-                    }
-                )
-            }) {
-                Text { +"Content" }
-            }
-            Box({
-                grid { area { grid.FOOTER } }
-                background { color { "lime" } }
-            }) {
-                Text { +"Footer" }
-            }
-            Box({
-                margin { normal }
-                grid(
-                    sm = {
-                        row {
-                            start { grid.HEADER.start }
-                            //end { grid.FOOTER.end }
-                            //end { span(grid.SIDEBAR) }
-                            end { grid.CONTENT.end }
-                        }
-                        column {
-                            start { grid.CONTENT.start }
-                            end { grid.CONTENT.end }
-                        }
-                    },
-                    md = {
-                        row {
-                            start { grid.HEADER.start }
-                            end { span(2) }
-                        }
-                        column {
-                            start { grid.CONTENT.start }
-                            end { grid.CONTENT.end }
-                        }
-                    }
-                )
-                //bgColor { "rgba(255, 0, 0, 0.5)" }
-                background {
-                    //blendMode { darken }
-                    color { rgba(255, 0, 0, 0.5) }
-                }
-            }) {
-                Text { +"Overlay" }
-            }
-        }
-    }
-}
-
-@ExperimentalCoroutinesApi
-fun HtmlElements.inputDemo(): Div {
-
-    val user = storeOf("John Doe")
-
-    return div {
-        Flex({
-            direction { column }
-            padding { normal }
-        }) {
-            h1 { +"Input Showcase" }
-
-            Text { +"Basic" }
-            Input {
-                placeholder = const("Placeholder")
-            }
-
-            Text { +"Basic + Readonly" }
-            Input {
-                value = const("Readonly!")
-                readOnly = const(true)
-            }
-            Text { +"Basic + Disabled" }
-            Input {
-                value = const("Disabled!")
-                disabled = const(true)
-            }
-
-
-            Text { +"Password" }
-            Input(
-                type = { password }
-            ) {
-                placeholder = const("Password")
-            }
-
-            Text { +"Basic + Store" }
-            Input(store = user) {
-                placeholder = const("Name")
-            }
-            Text { +"changes manually applied to store's update" }
-            Input {
-                placeholder = const("Name")
-                changes.values() handledBy user.update
-            }
-            LineUp(
-                {
-                    margins { vertical { tiny } }
-                }, spacing = theme().space.tiny
-            ) {
-                Text {
-                    +"given Name:"
-                }
-                Text({
-                    background { color { "lightgrey" } }
-                    radius { normal }
-                    paddings { horizontal { tiny } }
-                }) {
-                    user.data.bind()
-                }
-            }
-
-            Text { +"Sizes" }
-            Input(size = { large }) {
-                placeholder = const("large")
-            }
-            Input(size = { normal }) {
-                placeholder = const("normal")
-            }
-            Input(size = { small }) {
-                placeholder = const("small")
-            }
-
-            Text { +"Variants" }
-            Input(variant = { outline }) {
-                placeholder = const("outline")
-            }
-            Input(variant = { filled }) {
-                placeholder = const("filled")
-            }
-        }
-    }
-=======
->>>>>>> 141113e9
 }