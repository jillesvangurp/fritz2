--- conflicted
+++ resolved
@@ -81,11 +81,7 @@
 
             focus {
                 border {
-<<<<<<< HEAD
-                    color { "#3182ce" } // TODO : Where to define? Or ability to provide?
-=======
                     color { primary } // TODO : Where to define? Or ability to provide? (changed by mkempa-np: formerly "#3182ce")
->>>>>>> a3d9862f
                 }
                 boxShadow { outline }
             }
